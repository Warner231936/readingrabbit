--- conflicted
+++ resolved
@@ -1,17 +1,17 @@
 # ReadingRabbit
 
-<<<<<<< HEAD
+
 ReadingRabbit is an evolving Windows-focused application that transcribes
 in-game chat from MP4 videos into text. It features a dark, cyber-themed
 Tkinter GUI, progress tracking, and plans for GPU-accelerated OCR with LLM
 verification. The application now includes live CPU/RAM/GPU monitoring and
 an estimated time remaining display during processing.
-=======
+
 ReadingRabbit is a Windows-focused application that transcribes in-game chat
 from MP4 videos into text. It features a themeable Tkinter GUI, live video
 playback, GPU-accelerated OCR, resource monitoring with historical charts, and
 LLM-based verification.
->>>>>>> 859bd03d
+
 
 ## Setup
 1. Install Python 3.10+ on Windows 10.
@@ -37,9 +37,9 @@
 - `threads`: number of processing threads.
 - `ui_theme`: interface theme (currently `dark`).
 - `llm_model`: identifier for the LLM used for verification.
-<<<<<<< HEAD
+
 - `monitor_interval`: seconds between resource usage updates.
-=======
+
 - `show_resource_usage`: display CPU/GPU/RAM stats in the GUI.
 - `monitor_interval`: seconds between resource updates.
 - `resource_history_seconds`: amount of historical resource data to render in the chart.
@@ -71,7 +71,7 @@
    chart pauses as well).
 5. OCR output is written to `output_text_path` when processing completes.
 6. Close the window or press the standard close button to stop processing.
->>>>>>> 859bd03d
+
 
 ## Status
 This project is under active development. See `AGENTS.md` for detailed
