opencv-python
pytesseract
Pillow
psutil
PyYAML
<<<<<<< HEAD
GPUtil
=======
gputil
torch
transformers
easyocr
>>>>>>> 859bd03d
<|MERGE_RESOLUTION|>--- conflicted
+++ resolved
@@ -3,11 +3,10 @@
 Pillow
 psutil
 PyYAML
-<<<<<<< HEAD
+
 GPUtil
-=======
+
 gputil
 torch
 transformers
 easyocr
->>>>>>> 859bd03d
