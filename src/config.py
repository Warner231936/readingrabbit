--- conflicted
+++ resolved
@@ -19,15 +19,15 @@
     threads: int
     ui_theme: str
     llm_model: str
-<<<<<<< HEAD
+
     monitor_interval: float
-=======
+
     show_resource_usage: bool
     monitor_interval: float
     themes: Dict[str, Dict[str, Any]] = field(default_factory=dict)
     resource_history_seconds: int = 90
     resource_chart_height: int = 140
->>>>>>> 859bd03d
+
 
 
 def load_config(path: str | Path = "config.yaml") -> AppConfig:
