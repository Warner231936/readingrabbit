"""Tkinter-based GUI for ReadingRabbit OCR."""
from __future__ import annotations

import threading
import time
import tkinter as tk
from collections import deque
from copy import deepcopy
from tkinter import messagebox, ttk
from typing import Any, Callable, Mapping, Optional

import cv2
from PIL import Image, ImageTk


DEFAULT_THEME: dict[str, Any] = {
    "background": "#0b0c10",
    "surface": "#1f2833",
    "accent": "#45a29e",
    "text": "#c5c6c7",
    "highlight": "#66fcf1",
    "danger": "#ff6b6b",
    "font": "Segoe UI",
    "font_size": 11,
    "chart_colors": {
        "cpu": "#66fcf1",
        "ram": "#45a29e",
        "gpu": "#ff9f1c",
        "vram": "#f15bb5",
    },
}


def build_theme(custom_theme: Mapping[str, Any] | None) -> dict[str, Any]:
    """Merge user-specified theme settings with defaults."""

    theme = deepcopy(DEFAULT_THEME)
    if not custom_theme:
        return theme

    chart_colors = theme.get("chart_colors", {}).copy()
    for key, value in custom_theme.items():
        if key == "chart_colors" and isinstance(value, Mapping):
            chart_colors.update(value)  # type: ignore[arg-type]
        else:
            theme[key] = value
    theme["chart_colors"] = chart_colors
    return theme


def _clamp(value: float) -> float:
    return max(0.0, min(100.0, float(value)))


class ResourceHistoryCanvas(tk.Canvas):
    """Simple line chart to display historical resource usage."""

    def __init__(
        self,
        master: tk.Misc,
        history_seconds: int,
        monitor_interval: float,
        theme: dict[str, Any],
        *,
        width: int = 420,
        height: int = 140,
    ) -> None:
        self.theme = theme
        self.history_seconds = max(history_seconds, 10)
        self.monitor_interval = monitor_interval if monitor_interval > 0 else 1.0
        self.max_points = max(2, int(round(self.history_seconds / self.monitor_interval)))
        self.font_family: str = theme.get("font", "Segoe UI")
        self.font_size: int = int(theme.get("font_size", 11))

        super().__init__(
            master,
            width=width,
            height=height,
            bg=theme.get("surface", DEFAULT_THEME["surface"]),
            highlightthickness=0,
        )

        chart_colors = theme.get("chart_colors", {})
        self.series = {
            "cpu": {
                "label": "CPU",
                "color": chart_colors.get("cpu", DEFAULT_THEME["chart_colors"]["cpu"]),
                "data": deque(maxlen=self.max_points),
            },
            "ram": {
                "label": "RAM",
                "color": chart_colors.get("ram", DEFAULT_THEME["chart_colors"]["ram"]),
                "data": deque(maxlen=self.max_points),
            },
            "gpu": {
                "label": "GPU",
                "color": chart_colors.get("gpu", DEFAULT_THEME["chart_colors"]["gpu"]),
                "data": deque(maxlen=self.max_points),
            },
            "vram": {
                "label": "VRAM",
                "color": chart_colors.get("vram", DEFAULT_THEME["chart_colors"]["vram"]),
                "data": deque(maxlen=self.max_points),
            },
        }

    def add_sample(
        self,
        cpu: float,
        gpu: Optional[float],
        gpu_mem: Optional[float],
        ram: float,
    ) -> None:
        self.series["cpu"]["data"].append(_clamp(cpu))
        self.series["ram"]["data"].append(_clamp(ram))
        self.series["gpu"]["data"].append(None if gpu is None else _clamp(gpu))
        self.series["vram"]["data"].append(None if gpu_mem is None else _clamp(gpu_mem))
        self._redraw()

    def clear(self) -> None:
        for series in self.series.values():
            series["data"].clear()
        self._redraw()

    def _redraw(self) -> None:
        width = int(float(self["width"]))
        height = int(float(self["height"]))
        margin = 16
        plot_height = height - (margin * 2)
        plot_width = width - (margin * 2)
        text_color = self.theme.get("text", DEFAULT_THEME["text"])
        background = self.theme.get("surface", DEFAULT_THEME["surface"])
        grid_color = self.theme.get("background", DEFAULT_THEME["background"])

        self.delete("all")
        self.create_rectangle(0, 0, width, height, fill=background, outline="")

        small_font = (self.font_family, max(8, self.font_size - 2))

        # Draw grid lines and labels
        for percent in range(0, 101, 25):
            y = height - margin - ((percent / 100) * plot_height)
            self.create_line(margin, y, width - margin, y, fill=grid_color, dash=(2, 4))
            self.create_text(
                width - margin + 6,
                y,
                text=f"{percent}%",
                anchor="w",
                fill=text_color,
                font=small_font,
            )

        # Determine total samples and axis labels
        sample_count = len(self.series["cpu"]["data"])
        if sample_count == 0:
            self.create_text(
                width / 2,
                height / 2,
                text="Waiting for samples…",
                fill=text_color,
                font=(self.font_family, self.font_size - 1),
            )
            return

        x_step = plot_width / max(sample_count - 1, 1)

        for key in ("cpu", "ram", "gpu", "vram"):
            series = self.series[key]
            values = list(series["data"])
            if not any(val is not None for val in values):
                continue
            coords: list[float] = []
            for idx, value in enumerate(values):
                if value is None:
                    if len(coords) >= 4:
                        self.create_line(*coords, fill=series["color"], width=2, smooth=True)
                    coords = []
                    continue
                x = margin + (idx * x_step)
                y = height - margin - ((value / 100) * plot_height)
                coords.extend([x, y])
            if len(coords) >= 4:
                self.create_line(*coords, fill=series["color"], width=2, smooth=True)

        # Legend
        legend_x = margin
        legend_y = margin - 6
        for key in ("cpu", "ram", "gpu", "vram"):
            series = self.series[key]
            if not any(val is not None for val in series["data"]):
                continue
            self.create_rectangle(
                legend_x,
                legend_y,
                legend_x + 12,
                legend_y + 12,
                fill=series["color"],
                outline=series["color"],
            )
            self.create_text(
                legend_x + 16,
                legend_y + 6,
                text=series["label"],
                anchor="w",
                fill=text_color,
                font=small_font,
            )
            legend_x += 80

        span_seconds = min(
            self.history_seconds,
            (sample_count - 1) * self.monitor_interval,
        )
        self.create_text(
            margin,
            height - margin + 12,
            text=f"-{int(span_seconds)}s",
            anchor="w",
            fill=text_color,
            font=small_font,
        )
        self.create_text(
            width - margin,
            height - margin + 12,
            text="Now",
            anchor="e",
            fill=text_color,
            font=small_font,
        )


class AppGUI:
    def __init__(
        self,
        master: tk.Tk,
        on_start: Callable[[], None],
        on_toggle_monitor: Optional[Callable[[bool], None]] = None,
        *,
        theme: Optional[Mapping[str, Any]] = None,
        show_resource_usage: bool = True,
        history_seconds: int = 120,
        monitor_interval: float = 1.0,
        chart_height: int = 140,
    ) -> None:
        self.master = master
        self._on_start = on_start
        self.on_toggle_monitor = on_toggle_monitor
        self.monitoring = True
        self.monitor_button: Optional[ttk.Button] = None
        self.show_resource_usage = show_resource_usage
        self._processing = False

        self.theme = build_theme(theme)
        master.title("ReadingRabbit")
        master.configure(bg=self.theme["background"])

        style = ttk.Style(master)
        style.theme_use("clam")
        style.configure("TFrame", background=self.theme["background"])
        style.configure(
            "TLabel",
            background=self.theme["background"],
            foreground=self.theme["text"],
            font=(self.theme["font"], self.theme["font_size"]),
        )
        style.configure(
            "Status.TLabel",
            background=self.theme["background"],
            foreground=self.theme["highlight"],
            font=(self.theme["font"], self.theme["font_size"]),
        )
        style.configure(
            "Resources.TLabel",
            background=self.theme["background"],
            foreground=self.theme["text"],
            font=(self.theme["font"], max(9, self.theme["font_size"] - 1)),
        )
        style.configure(
            "TButton",
            background=self.theme["surface"],
            foreground=self.theme["text"],
            font=(self.theme["font"], self.theme["font_size"]),
        )
        style.map(
            "TButton",
            background=[("active", self.theme["accent"])],
            foreground=[("active", self.theme["background"])],
        )
        style.configure(
            "Horizontal.TProgressbar",
            troughcolor=self.theme["surface"],
            background=self.theme["accent"],
            thickness=20,
        )

        container = ttk.Frame(master, padding=20)
        container.pack(fill="both", expand=True)

        self.video_label = ttk.Label(container, style="TLabel")
        self.video_label.pack(padx=10, pady=(0, 12))

        self.progress = ttk.Progressbar(
            container,
            orient="horizontal",
            length=420,
            mode="determinate",
        )
        self.progress.pack(padx=10, pady=6)

        self.status_label = ttk.Label(container, text="Idle", style="Status.TLabel")
        self.status_label.pack(padx=10, pady=6)

        resources_text = "CPU: --% | GPU: --% | VRAM: --% | RAM: --%"
        if not show_resource_usage:
            resources_text = "Resource monitoring disabled in config."
        self.resources_label = ttk.Label(
            container,
            text=resources_text,
            style="Resources.TLabel",
        )
        self.resources_label.pack(padx=10, pady=6)

        self.history_canvas: Optional[ResourceHistoryCanvas] = None
        if show_resource_usage:
            self.history_canvas = ResourceHistoryCanvas(
                container,
                history_seconds=history_seconds,
                monitor_interval=monitor_interval,
                theme=self.theme,
                height=chart_height,
            )
            self.history_canvas.pack(padx=10, pady=(6, 12))

        self.eta_label = ttk.Label(container, text="ETA: --:--:--", style="Resources.TLabel")
        self.eta_label.pack(padx=10, pady=(6, 12))

        self.start_button = ttk.Button(container, text="Start", command=self._on_start_clicked)
        self.start_button.pack(padx=10, pady=(0, 12))

<<<<<<< HEAD
        self.status_label = ttk.Label(master, text="Idle")
        self.status_label.pack(padx=10, pady=5)

        self.resource_label = ttk.Label(master, text="CPU: 0%  RAM: 0%  GPU: 0%  ETA: 0s")
        self.resource_label.pack(padx=10, pady=5)
=======
        if self.on_toggle_monitor is not None and show_resource_usage:
            self.monitor_button = ttk.Button(
                container,
                text="Pause Monitor",
                command=self._toggle_monitor,
            )
            self.monitor_button.pack(padx=10, pady=(0, 12))
>>>>>>> 859bd03d

    def _on_start_clicked(self) -> None:
        if self._processing:
            return
        self._processing = True
        self.set_processing_state(True)
        threading.Thread(target=self._run_start_callback, daemon=True).start()

    def _run_start_callback(self) -> None:
        try:
            self._on_start()
        finally:
            self.master.after(0, self._on_processing_finished)

    def _on_processing_finished(self) -> None:
        self._processing = False
        self.set_processing_state(False)

    def set_processing_state(self, active: bool) -> None:
        def update() -> None:
            if active:
                self.start_button.state(["disabled"])
                self.start_button.config(text="Processing…")
            else:
                self.start_button.state(["!disabled"])
                self.start_button.config(text="Start")

        self.master.after(0, update)

    def update_progress(self, value: float) -> None:
        self.progress["value"] = value
        self.master.update_idletasks()

    def update_status(self, text: str) -> None:
        self.status_label["text"] = text
        self.master.update_idletasks()

<<<<<<< HEAD
    def update_resources(self, cpu: float, ram: float, gpu: float, eta: float):
        gpu_text = f"GPU: {gpu:.0f}%" if gpu else "GPU: N/A"
        self.resource_label['text'] = f"CPU: {cpu:.0f}%  RAM: {ram:.0f}%  {gpu_text}  ETA: {eta:.0f}s"
        self.master.update_idletasks()

    def show_frame(self, frame):
=======
    def show_frame(self, frame) -> None:
>>>>>>> 859bd03d
        img = cv2.cvtColor(frame, cv2.COLOR_BGR2RGB)
        img = Image.fromarray(img)
        imgtk = ImageTk.PhotoImage(image=img)
        self.video_label.imgtk = imgtk
        self.video_label.configure(image=imgtk)
        self.master.update_idletasks()

    def update_resources(
        self,
        cpu: float,
        gpu: Optional[float],
        gpu_mem: Optional[float],
        ram: float,
    ) -> None:
        gpu_text = "N/A"
        vram_text = "N/A"
        if gpu is not None:
            gpu_text = f"{gpu:.1f}%"
        if gpu_mem is not None:
            vram_text = f"{gpu_mem:.1f}%"
        self.resources_label["text"] = (
            f"CPU: {cpu:.1f}% | GPU: {gpu_text} | VRAM: {vram_text} | RAM: {ram:.1f}%"
        )
        if self.history_canvas is not None:
            self.history_canvas.add_sample(cpu, gpu, gpu_mem, ram)
        self.master.update_idletasks()

    def update_eta(self, seconds: float) -> None:
        eta_str = time.strftime("%H:%M:%S", time.gmtime(seconds)) if seconds else "00:00:00"
        self.eta_label["text"] = f"ETA: {eta_str}"
        self.master.update_idletasks()

    def show_error(self, text: str) -> None:
        messagebox.showerror("ReadingRabbit Error", text)

    def _toggle_monitor(self) -> None:
        self.monitoring = not self.monitoring
        if self.monitor_button:
            self.monitor_button["text"] = (
                "Resume Monitor" if not self.monitoring else "Pause Monitor"
            )
        if self.on_toggle_monitor:
            self.on_toggle_monitor(self.monitoring)<|MERGE_RESOLUTION|>--- conflicted
+++ resolved
@@ -334,16 +334,16 @@
         self.eta_label = ttk.Label(container, text="ETA: --:--:--", style="Resources.TLabel")
         self.eta_label.pack(padx=10, pady=(6, 12))
 
+
+        self.status_label = ttk.Label(master, text="Idle")
+        self.status_label.pack(padx=10, pady=5)
+
+        self.resource_label = ttk.Label(master, text="CPU: 0%  RAM: 0%  GPU: 0%  ETA: 0s")
+        self.resource_label.pack(padx=10, pady=5)
+
         self.start_button = ttk.Button(container, text="Start", command=self._on_start_clicked)
         self.start_button.pack(padx=10, pady=(0, 12))
 
-<<<<<<< HEAD
-        self.status_label = ttk.Label(master, text="Idle")
-        self.status_label.pack(padx=10, pady=5)
-
-        self.resource_label = ttk.Label(master, text="CPU: 0%  RAM: 0%  GPU: 0%  ETA: 0s")
-        self.resource_label.pack(padx=10, pady=5)
-=======
         if self.on_toggle_monitor is not None and show_resource_usage:
             self.monitor_button = ttk.Button(
                 container,
@@ -351,7 +351,6 @@
                 command=self._toggle_monitor,
             )
             self.monitor_button.pack(padx=10, pady=(0, 12))
->>>>>>> 859bd03d
 
     def _on_start_clicked(self) -> None:
         if self._processing:
@@ -389,16 +388,15 @@
         self.status_label["text"] = text
         self.master.update_idletasks()
 
-<<<<<<< HEAD
     def update_resources(self, cpu: float, ram: float, gpu: float, eta: float):
         gpu_text = f"GPU: {gpu:.0f}%" if gpu else "GPU: N/A"
         self.resource_label['text'] = f"CPU: {cpu:.0f}%  RAM: {ram:.0f}%  {gpu_text}  ETA: {eta:.0f}s"
         self.master.update_idletasks()
 
     def show_frame(self, frame):
-=======
+
     def show_frame(self, frame) -> None:
->>>>>>> 859bd03d
+
         img = cv2.cvtColor(frame, cv2.COLOR_BGR2RGB)
         img = Image.fromarray(img)
         imgtk = ImageTk.PhotoImage(image=img)
